--- conflicted
+++ resolved
@@ -12,429 +12,6 @@
 project_root = Path(__file__).parent
 sys.path.insert(0, str(project_root))
 
-<<<<<<< HEAD
-# Import MoJoAssistant components
-from app.services.memory_service import MemoryService
-from app.config.logging_config import setup_logging, get_logger
-from app.config.config_loader import load_embedding_config
-
-class UnifiedMCPServer:
-    """Unified MCP Server supporting both STDIO and HTTP protocols"""
-    
-    def __init__(self):
-        self.memory_service = None
-        self.logger = None
-        self.start_time = time.time()
-        self.tools = [
-            {
-                "name": "get_memory_context",
-                "description": "Search all memory tiers for relevant context.",
-                "inputSchema": {
-                    "type": "object",
-                    "properties": {
-                        "query": {"type": "string"},
-                        "max_items": {"type": "integer", "default": 10}
-                    },
-                    "required": ["query"]
-                }
-            },
-            {
-                "name": "add_documents",
-                "description": "Add documents to the knowledge base.",
-                "inputSchema": {
-                    "type": "object",
-                    "properties": {
-                        "documents": {"type": "array"}
-                    },
-                    "required": ["documents"]
-                }
-            },
-            {
-                "name": "add_conversation",
-                "description": "Add a complete conversation exchange (user question + assistant reply) to working memory.",
-                "inputSchema": {
-                    "type": "object",
-                    "properties": {
-                        "user_message": {"type": "string"},
-                        "assistant_message": {"type": "string"}
-                    },
-                    "required": ["user_message", "assistant_message"]
-                }
-            },
-            {
-                "name": "get_memory_stats",
-                "description": "Get comprehensive statistics about the memory system.",
-                "inputSchema": {
-                    "type": "object",
-                    "properties": {}
-                }
-            },
-            {
-                "name": "end_conversation",
-                "description": "End the current conversation and archive it to memory.",
-                "inputSchema": {
-                    "type": "object",
-                    "properties": {}
-                }
-            }
-        ]
-    
-    async def initialize_memory_service(self):
-        """Initialize the memory service"""
-        try:
-            setup_logging()
-            self.logger = get_logger(__name__)
-            
-            embedding_config = load_embedding_config()
-            embed_config = embedding_config["embedding_models"]["default"]
-            
-            self.memory_service = MemoryService(
-                data_dir=embedding_config.get("memory_settings", {}).get("data_directory", ".memory"),
-                embedding_model=embed_config.get("model_name", "nomic-ai/nomic-embed-text-v2-moe"),
-                embedding_backend=embed_config.get("backend", "huggingface"),
-                embedding_device=embed_config.get("device"),
-                config=embedding_config.get("memory_settings", {})
-            )
-            
-            self.logger.info("Memory service initialized successfully")
-            
-        except Exception as e:
-            if self.logger:
-                self.logger.error(f"Failed to initialize memory service: {e}")
-            raise
-    
-    async def handle_tool_call(self, name: str, arguments: Dict[str, Any]) -> Dict[str, Any]:
-        """Handle tool calls and return structured response"""
-        try:
-            if self.logger:
-                self.logger.info(f"Handling tool call: {name} with args: {arguments}")
-            
-            if not self.memory_service:
-                raise Exception("Memory service not initialized")
-            
-            if name == "get_memory_context":
-                query = arguments.get("query", "")
-                max_items = arguments.get("max_items", 10)
-                
-                context_items = self.memory_service.get_context_for_query(query, max_items=max_items)
-                
-                return {
-                    "query": query,
-                    "context_items": context_items,
-                    "total_items": len(context_items)
-                }
-            
-            
-            elif name == "add_conversation":
-                user_message = arguments.get("user_message", "")
-                assistant_message = arguments.get("assistant_message", "")
-                
-                if self.logger:
-                    self.logger.info(f"Adding conversation: user={len(user_message)} chars, assistant={len(assistant_message)} chars")
-                
-                # Add both messages to working memory
-                self.memory_service.add_user_message(user_message)
-                self.memory_service.add_assistant_message(assistant_message)
-                
-                if self.logger:
-                    self.logger.info("Conversation messages added successfully")
-                
-                return {
-                    "status": "success", 
-                    "message": "Conversation exchange added to working memory",
-                    "user_message_length": len(user_message),
-                    "assistant_message_length": len(assistant_message)
-                }
-            
-            elif name == "add_documents":
-                documents = arguments.get("documents", [])
-                results = []
-                
-                if self.logger:
-                    self.logger.info(f"Adding {len(documents)} documents")
-                
-                for i, doc in enumerate(documents):
-                    try:
-                        content = doc.get("content", "") if isinstance(doc, dict) else str(doc)
-                        metadata = doc.get("metadata", {}) if isinstance(doc, dict) else {}
-                        
-                        if self.logger:
-                            self.logger.info(f"Adding document {i+1}: content={len(content)} chars")
-                        
-                        self.memory_service.add_to_knowledge_base(content, metadata)
-                        results.append({"status": "success", "message": "Document added"})
-                        
-                        if self.logger:
-                            self.logger.info(f"Document {i+1} added successfully")
-                            
-                    except Exception as e:
-                        if self.logger:
-                            self.logger.error(f"Failed to add document {i+1}: {e}")
-                        results.append({"status": "error", "message": str(e)})
-                
-                return {"results": results, "total_processed": len(documents)}
-            
-            elif name == "get_memory_stats":
-                return self.memory_service.get_memory_stats()
-            
-            elif name == "end_conversation":
-                self.memory_service.end_conversation()
-                return {"status": "success", "message": "Conversation ended and archived"}
-            
-            else:
-                raise Exception(f"Unknown tool: {name}")
-                
-        except Exception as e:
-            return {"error": str(e)}
-    
-    # === STDIO Protocol (for Claude Desktop) ===
-    
-    def create_response(self, request_id: Any, result: Any = None, error: Any = None) -> Dict[str, Any]:
-        """Create JSON-RPC 2.0 response"""
-        response = {"jsonrpc": "2.0", "id": request_id}
-        if error is not None:
-            response["error"] = error
-        else:
-            response["result"] = result
-        return response
-    
-    def create_error(self, code: int, message: str, data: Any = None) -> Dict[str, Any]:
-        """Create JSON-RPC 2.0 error object"""
-        error = {"code": code, "message": message}
-        if data is not None:
-            error["data"] = data
-        return error
-    
-    async def handle_stdio_request(self, request: Dict[str, Any]) -> Dict[str, Any]:
-        """Handle STDIO MCP requests"""
-        method = request.get("method")
-        params = request.get("params", {})
-        request_id = request.get("id")
-        
-        try:
-            if method == "initialize":
-                return self.create_response(request_id, {
-                    "protocolVersion": "2024-11-05",
-                    "capabilities": {"tools": {}},
-                    "serverInfo": {"name": "mojo-assistant", "version": "1.0.0"}
-                })
-            
-            elif method == "tools/list":
-                return self.create_response(request_id, {"tools": self.tools})
-            
-            elif method == "tools/call":
-                tool_name = params.get("name", "")
-                arguments = params.get("arguments", {})
-                
-                result = await self.handle_tool_call(tool_name, arguments)
-                
-                if "error" in result:
-                    return self.create_response(
-                        request_id,
-                        error=self.create_error(-32603, "Tool execution failed", result["error"])
-                    )
-                
-                return self.create_response(request_id, {
-                    "content": [{"type": "text", "text": json.dumps(result)}]
-                })
-            
-            else:
-                return self.create_response(
-                    request_id,
-                    error=self.create_error(-32601, "Method not found", f"Unknown method: {method}")
-                )
-                
-        except Exception as e:
-            return self.create_response(
-                request_id,
-                error=self.create_error(-32603, "Internal error", str(e))
-            )
-    
-    async def run_stdio(self):
-        """Run STDIO protocol server"""
-        await self.initialize_memory_service()
-        
-        for line in sys.stdin:
-            line = line.strip()
-            if not line:
-                continue
-            
-            try:
-                request = json.loads(line)
-                response = await self.handle_stdio_request(request)
-                print(json.dumps(response))
-                sys.stdout.flush()
-                
-            except json.JSONDecodeError as e:
-                error_response = self.create_response(
-                    None,
-                    error=self.create_error(-32700, "Parse error", str(e))
-                )
-                print(json.dumps(error_response))
-                sys.stdout.flush()
-    
-    # === HTTP Protocol (for Android/Web) ===
-    
-    def create_fastapi_app(self):
-        """Create FastAPI app for HTTP protocol"""
-        from fastapi import FastAPI, HTTPException, Header, Depends, Request
-        from fastapi.middleware.cors import CORSMiddleware
-        
-        app = FastAPI(title="MoJoAssistant MCP Service", version="1.0.0")
-        
-        app.add_middleware(
-            CORSMiddleware,
-            allow_origins=["*"],
-            allow_credentials=True,
-            allow_methods=["*"],
-            allow_headers=["*"],
-        )
-        
-        async def verify_api_key(
-            mcp_api_key: Optional[str] = Header(None, alias="MCP-API-Key"),
-            x_api_key: Optional[str] = Header(None, alias="X-API-Key"),
-            authorization: Optional[str] = Header(None)
-        ):
-            """Verify API key from client (multiple header formats supported)"""
-            # Try different header formats
-            api_key = mcp_api_key or x_api_key
-            
-            # Try Authorization header (Bearer token)
-            if not api_key and authorization and authorization.startswith("Bearer "):
-                api_key = authorization[7:]  # Remove "Bearer " prefix
-            
-            # For development, allow requests without API key if MCP_REQUIRE_AUTH is false
-            if not api_key and os.getenv("MCP_REQUIRE_AUTH", "true").lower() == "false":
-                return None
-                
-            if not api_key:
-                raise HTTPException(status_code=401, detail="API key required in MCP-API-Key, X-API-Key, or Authorization header")
-            
-            return api_key
-        
-        @app.on_event("startup")
-        async def startup():
-            await self.initialize_memory_service()
-        
-        @app.api_route("/", methods=["GET", "POST"])
-        async def mcp_endpoint(raw_request: Request, api_key: Optional[str] = Depends(verify_api_key)):
-            """Handle all MCP requests"""
-            from fastapi.responses import Response
-            
-            # Get raw request body for debugging
-            try:
-                body = await raw_request.body()
-                content_type = raw_request.headers.get("content-type", "")
-                
-                print(f"DEBUG: Method: {raw_request.method}", file=sys.stderr)
-                print(f"DEBUG: Content-Type: {content_type}", file=sys.stderr)
-                print(f"DEBUG: Headers: {dict(raw_request.headers)}", file=sys.stderr)
-                print(f"DEBUG: Raw body: {body}", file=sys.stderr)
-                
-                # Parse JSON if present
-                if body:
-                    request = json.loads(body.decode('utf-8'))
-                else:
-                    request = {"method": "initialize", "id": 1}
-                    
-                print(f"DEBUG: Parsed request: {request}", file=sys.stderr)
-                
-            except Exception as e:
-                print(f"DEBUG: Error parsing request: {e}", file=sys.stderr)
-                request = {"method": "initialize", "id": 1}
-            
-            # Handle JSON-RPC request
-            method = request.get("method", "initialize")
-            request_id = request.get("id", 1)
-            params = request.get("params", {})
-            
-            # Handle notifications/initialized (return 202 with empty body)
-            if method == "notifications/initialized":
-                return Response(status_code=202)
-            
-            if method == "initialize":
-                response_data = {
-                    "jsonrpc": "2.0",
-                    "id": request_id,
-                    "result": {
-                        "protocolVersion": "2024-11-05",
-                        "capabilities": {"tools": {"listChanged": True}},
-                        "serverInfo": {"name": "mojo-assistant", "version": "1.0.0"}
-                    }
-                }
-            elif method == "tools/list":
-                response_data = {
-                    "jsonrpc": "2.0", 
-                    "id": request_id,
-                    "result": {"tools": self.tools}
-                }
-            elif method == "tools/call":
-                tool_name = params.get("name")
-                arguments = params.get("arguments", {})
-                
-                result = await self.handle_tool_call(tool_name, arguments)
-                
-                if "error" in result:
-                    response_data = {
-                        "jsonrpc": "2.0",
-                        "id": request_id,
-                        "error": {"code": -32603, "message": result["error"]}
-                    }
-                else:
-                    response_data = {
-                        "jsonrpc": "2.0",
-                        "id": request_id,
-                        "result": {"content": [{"type": "text", "text": json.dumps(result)}]}
-                    }
-            else:
-                response_data = {
-                    "jsonrpc": "2.0",
-                    "id": request_id,
-                    "error": {"code": -32601, "message": f"Method not found: {method}"}
-                }
-            
-            # Return as SSE format like Context7
-            sse_content = f"event: message\ndata: {json.dumps(response_data)}\n\n"
-            return Response(
-                content=sse_content,
-                media_type="text/event-stream",
-                headers={
-                    "Cache-Control": "no-cache",
-                    "Connection": "keep-alive"
-                }
-            )
-        
-        # Legacy REST endpoints for direct HTTP access
-        @app.post("/api/v1/memory/context")
-        async def get_memory_context_rest(query_data: Dict[str, Any], api_key: Optional[str] = Depends(verify_api_key)):
-            result = await self.handle_tool_call("get_memory_context", query_data)
-            if "error" in result:
-                raise HTTPException(status_code=500, detail=result["error"])
-            return result
-        
-        @app.get("/api/v1/memory/stats")
-        async def get_memory_stats_rest(api_key: Optional[str] = Depends(verify_api_key)):
-            result = await self.handle_tool_call("get_memory_stats", {})
-            if "error" in result:
-                raise HTTPException(status_code=500, detail=result["error"])
-            return result
-        
-        return app
-    
-    async def run_http(self, host: str = "0.0.0.0", port: int = 8000):
-        """Run HTTP protocol server"""
-        import uvicorn
-        app = self.create_fastapi_app()
-        
-        config = uvicorn.Config(
-            app, 
-            host=host, 
-            port=port,
-            log_level="info"
-        )
-        server = uvicorn.Server(config)
-        await server.serve()
-=======
 from dotenv import load_dotenv
 from app.mcp.server import UnifiedMCPServer
 
@@ -442,7 +19,6 @@
 if env_path.exists():
     load_dotenv(env_path)
 
->>>>>>> a0117584
 
 def main():
     """Main entry point"""
